from dataclasses import dataclass

from loguru import logger
from transformers import Wav2Vec2FeatureExtractor, Wav2Vec2Model

from xares.audio_encoder_base import AudioEncoderBase

@dataclass
class Wav2vec2Encoder(AudioEncoderBase):
<<<<<<< HEAD
    model_name = "facebook/wav2vec2-large-100k-voxpopuli" #"facebook/wav2vec2-base-960h"
    cache_dir = "pretrained/"
    if "base" in model_name: output_dim = 768
    elif "large" in model_name: output_dim = 1024
=======
    model_name = "facebook/wav2vec2-large-100k-voxpopuli"  # "facebook/wav2vec2-base-960h"
    cache_dir = "pretrained/"
    if "base" in model_name:
        output_dim = 768
    elif "large" in model_name:
        output_dim = 1024
>>>>>>> 236f1e4d

    def __post_init__(self):
        self.feature_extractor = Wav2Vec2FeatureExtractor.from_pretrained(self.model_name, cache_dir=self.cache_dir)
        self.model = Wav2Vec2Model.from_pretrained(self.model_name, cache_dir=self.cache_dir)
        super().__post_init__()

    def __call__(self, audio, sampling_rate):
        input_values = (
            self.feature_extractor(
                self.pre_process_audio(audio, sampling_rate), sampling_rate=self.sampling_rate, return_tensors="pt"
            )
            .input_values.squeeze()
            .to(self.device)
        )

        encoded_audio = self.encode_audio(input_values)["last_hidden_state"]

        if not self.check_encoded_audio(encoded_audio):
            raise ValueError("Invalid encoded audio")

        return encoded_audio<|MERGE_RESOLUTION|>--- conflicted
+++ resolved
@@ -7,19 +7,12 @@
 
 @dataclass
 class Wav2vec2Encoder(AudioEncoderBase):
-<<<<<<< HEAD
-    model_name = "facebook/wav2vec2-large-100k-voxpopuli" #"facebook/wav2vec2-base-960h"
-    cache_dir = "pretrained/"
-    if "base" in model_name: output_dim = 768
-    elif "large" in model_name: output_dim = 1024
-=======
     model_name = "facebook/wav2vec2-large-100k-voxpopuli"  # "facebook/wav2vec2-base-960h"
     cache_dir = "pretrained/"
     if "base" in model_name:
         output_dim = 768
     elif "large" in model_name:
         output_dim = 1024
->>>>>>> 236f1e4d
 
     def __post_init__(self):
         self.feature_extractor = Wav2Vec2FeatureExtractor.from_pretrained(self.model_name, cache_dir=self.cache_dir)
