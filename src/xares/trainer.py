from __future__ import annotations
<<<<<<< HEAD
from dataclasses import dataclass, field
=======

import sys
from dataclasses import dataclass
>>>>>>> 7f2e46b2
from typing import Dict, Iterable, Tuple

import torch
import torch.nn as nn
from accelerate import Accelerator
from ignite.contrib.metrics import AveragePrecision
from ignite.engine import Engine, Events
from ignite.handlers.tqdm_logger import ProgressBar
from ignite.metrics import Accuracy, Loss, RunningAverage
from loguru import logger
from torch import Tensor, nn, optim
from tqdm import tqdm

# Make the logger with this format the default for all loggers in this package
logger.configure(
    handlers=[
        {
            "sink": sys.stdout,
            "format": "<fg #FF6900>(X-ARES)</fg #FF6900> [<yellow>{time:YYYY-MM-DD HH:mm:ss}</yellow>] {message}",
            "level": "DEBUG",
        }
    ]
)


MetricType = {
    "accuracy": Accuracy,
    "mAP": AveragePrecision,
}


def length_to_mask(length):
    max_length = length.amax().item()
    idx = torch.arange(max_length, device=length.device)
    return idx.unsqueeze(0) < length.unsqueeze(-1)


def masked_mean(x, x_length, dim: int = -1):
    mask = length_to_mask(x_length)
    mask_target_shape = (len(mask),) + (1,) * (x.ndim - 2) + (mask.shape[-1],)
    mask = mask.view(mask_target_shape)
    return (x * mask).sum(dim) / mask.sum(dim)


@dataclass
class Trainer:
    model: nn.Module
    accelerator: Accelerator = Accelerator()
<<<<<<< HEAD
=======
    criterion: str = "CrossEntropyLoss"
>>>>>>> 7f2e46b2
    optimizer: str = "Adam"
    lr: float = 3e-3
    max_epochs: int = 10
    ckpt_dir: str = "checkpoints"
    best_ckpt_path: str | None = None
    ckpt_name: str = "best_model.pt"
    metric: str = "accuracy"
    label_name: str = "target"
    best_metric: float = 0.0
    save_model: bool = True

    def __post_init__(self):
        try:
            self.optimizer = getattr(optim, self.optimizer)(self.model.parameters(), lr=self.lr)
        except AttributeError:
            raise NotImplementedError(f"Optimizer {self.optimizer} not implemented.")

        self.ignite_trainer = Engine(self.train_step)
        self.ignite_evaluator = Engine(self.validation_step)
        ProgressBar(bar_format=None, disable=not self.accelerator.is_main_process).attach(
            self.ignite_trainer, output_transform=lambda x: x
        )
        RunningAverage(output_transform=lambda x: x["loss"]).attach(self.ignite_trainer, "loss_avg")
        ProgressBar(bar_format=None, disable=not self.accelerator.is_main_process).attach(self.ignite_evaluator)

    @classmethod
    def decode_wds_batch(cls, batch: Tuple):
        (x, x_length), y, _ = batch
        x = masked_mean(x, x_length=x_length, dim=-1)
        y = torch.tensor(y)
        return x.to(cls.accelerator.device), y.to(cls.accelerator.device)

    def train_step(self, engine: Engine, batch: Tensor) -> Dict[str, Tensor]:
        self.model.train()
        with torch.enable_grad(), self.accelerator.accumulate(self.model):
            self.optimizer.zero_grad()
            loss = self.model(*self.decode_wds_batch(batch), return_loss=True)
            self.accelerator.backward(loss)
            self.optimizer.step()
            return {"loss": loss.item(), "lr": self.optimizer.param_groups[0]["lr"]}

    def validation_step(self, engine: Engine, batch: Iterable[Tensor]) -> Tuple[Tensor, Tensor]:
        self.model.eval()
        with torch.inference_mode():
            y_pred, y = self.model(*self.decode_wds_batch(batch))
            return y_pred, y

    def run(self, dl_train, dl_dev):
        self.model, self.optimizer, dl_train, dl_dev = self.accelerator.prepare(
            self.model, self.optimizer, dl_train, dl_dev
        )

        metrics = {"loss": Loss(self.model.criterion), self.metric: MetricType[self.metric]()}
        for name, metric in metrics.items():
            metric.attach(self.ignite_evaluator, name)

        @self.ignite_trainer.on(Events.EPOCH_COMPLETED)
        def log_validation_results(trainer):
            self.ignite_evaluator.run(dl_dev)
            metrics = self.ignite_evaluator.state.metrics
            logger.info(
                f"Epoch: {trainer.state.epoch} {self.metric}: {metrics[self.metric]:.3f}  Avg loss: {metrics['loss']:.5f}"
            )
            if metrics[self.metric] > self.best_metric:
                self.best_metric = metrics[self.metric]
                self.save_model = True
            else:
                self.save_model = False

        from ignite.handlers import ModelCheckpoint

        checkpoint_handler = ModelCheckpoint(
            dirname=self.ckpt_dir,
            filename_pattern=self.ckpt_name,
            n_saved=1,
            create_dir=True,
            require_empty=False,
        )

        @self.ignite_trainer.on(Events.EPOCH_COMPLETED)
        def save_best_model(trainer):
            if self.save_model:
                logger.info(f"Epoch: {trainer.state.epoch} save checkpoint")
                checkpoint_handler(trainer, {"model": self.model})

        logger.info("Trainer Run.")
        self.ignite_trainer.run(dl_train, self.max_epochs)


def inference(model, dl_eval):
    all_preds = []
    all_targets = []

    with torch.inference_mode():
        model.eval()
        for batch in tqdm(dl_eval, desc="Evaluating"):
            x, y = Trainer.decode_wds_batch(batch)
            y_pred, y = model(x, y, return_loss=False)
            all_preds.append(y_pred)
            all_targets.append(y)

    all_preds = torch.cat(all_preds, dim=0)
    all_targets = torch.cat(all_targets, dim=0)
    return all_preds, all_targets<|MERGE_RESOLUTION|>--- conflicted
+++ resolved
@@ -1,11 +1,6 @@
 from __future__ import annotations
-<<<<<<< HEAD
 from dataclasses import dataclass, field
-=======
-
 import sys
-from dataclasses import dataclass
->>>>>>> 7f2e46b2
 from typing import Dict, Iterable, Tuple
 
 import torch
@@ -54,10 +49,6 @@
 class Trainer:
     model: nn.Module
     accelerator: Accelerator = Accelerator()
-<<<<<<< HEAD
-=======
-    criterion: str = "CrossEntropyLoss"
->>>>>>> 7f2e46b2
     optimizer: str = "Adam"
     lr: float = 3e-3
     max_epochs: int = 10
