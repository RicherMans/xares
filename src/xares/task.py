--- conflicted
+++ resolved
@@ -38,19 +38,15 @@
     seed: int = 42  # manual seed for all experiments
     label_processor: Callable | None = None
     merge_processor: Callable | None = None
-<<<<<<< HEAD
     task_type: Literal["frame", "clip", "contrastive", "asr"] = "clip"
-=======
-    task_type: Literal["frame", "clip", "contrastive"] = "clip"
     evalset_size: int = 0
->>>>>>> 354b5517
 
     # Splits
     train_split: None | str = "train"
     valid_split: None | str = "valid"
     test_split: None | str = "test"
     k_fold_splits: None | List[int | str] = None
-    use_mini_dataset: bool = True  # For some large datasets, use subset for faster evaluation
+    use_mini_dataset: bool = False  # For some large datasets, use subset for faster evaluation
 
     # Audio tar
     force_download: bool = False
