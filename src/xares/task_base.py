--- conflicted
+++ resolved
@@ -48,28 +48,17 @@
     def make_encoded_tar(self):
         pass
 
-<<<<<<< HEAD
     def train_mlp(self, train_url: list, validation_url: list, metric: str = "accuracy"):
-=======
-    def train_mlp(self, train_url: list, validation_url: str):
->>>>>>> 236f1e4d
         if not self.force_retrain_mlp and self.ckpt_path.exists():
             logger.info(f"Checkpoint {self.ckpt_path} already exists. Skip training.")
             return
 
         trainer = Trainer(self.model, checkpoint_dir=self.checkpoint_dir, ckpt_name=self.ckpt_name, metric=metric)
 
-<<<<<<< HEAD
-        ds_train = EmbeddingWebdataset(train_url,shuffle=2000)
-        dl_train = WebLoader(ds_train, batch_size=self.batch_size, num_workers=self.num_training_workers)
-
-        ds_val = EmbeddingWebdataset(validation_url,shuffle=2000)
-=======
         ds_train = EmbeddingWebdataset(train_url, shuffle=2000)
         dl_train = WebLoader(ds_train, batch_size=self.batch_size, num_workers=self.num_training_workers)
 
-        ds_val = EmbeddingWebdataset(validation_url)
->>>>>>> 236f1e4d
+        ds_val = EmbeddingWebdataset(validation_url, shuffle=2000)
         dl_val = WebLoader(ds_val, batch_size=self.batch_size, num_workers=self.num_validation_workers)
 
         trainer.run(dl_train, dl_val)
@@ -82,13 +71,8 @@
             else:
                 logger.warning(f"No checkpoint found at {self.ckpt_path}. Skip loading.")
 
-<<<<<<< HEAD
-        ds = EmbeddingWebdataset(eval_url,shuffle=2000)
-        dl = WebLoader(ds, batch_size=self.batch_size, num_workers=self.num_validation_workers)
-=======
-        ds = EmbeddingWebdataset(eval_url)
+        ds = EmbeddingWebdataset(eval_url, shuffle=2000)
         dl = WebLoader(ds, batch_size=self.batch_size, num_workers=0)
->>>>>>> 236f1e4d
         preds, labels = inference(self.model, dl)
 
         try:
