--- conflicted
+++ resolved
@@ -215,14 +215,8 @@
         )
         dl_val = create_embedding_webdataset(
             validation_url,
-<<<<<<< HEAD
-            batch_size=self.batch_size_train,
-            num_workers=self.num_validation_workers,
-=======
-            tar_shuffle=2000,
             batch_size=self.config.batch_size_train,
             num_workers=self.config.num_validation_workers,
->>>>>>> 0499c25c
             training=False,
         )
 
@@ -240,10 +234,7 @@
                 logger.warning(f"No checkpoint found at {self.ckpt_path}. Skip loading.")
 
         dl = create_embedding_webdataset(
-            eval_url,
-            tar_shuffle=2000,
-            batch_size=self.config.batch_size_train,
-            num_workers=self.config.num_validation_workers,
+            eval_url, tar_shuffle=2000, batch_size=self.batch_size_train, num_workers=self.num_validation_workers
         )
         preds, labels = inference(self.mlp, dl)
 
