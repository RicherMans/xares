--- conflicted
+++ resolved
@@ -1,20 +1,12 @@
 # Reduced from `xiaomitts/common/audiowebdataset.py`
 
 import json
-<<<<<<< HEAD
-=======
-import multiprocessing
 import warnings
->>>>>>> 7f2e46b2
 from functools import partial
 from io import BytesIO
 from itertools import islice
 from pathlib import Path
-<<<<<<< HEAD
 from typing import Callable, Dict, Iterable, List, Literal, Optional, Sequence, Tuple, Union  # type: ignore
-=======
-from typing import Callable, Dict, Iterable, List, Sequence, Tuple, Union  # type: ignore
->>>>>>> 7f2e46b2
 
 import numpy as np
 import torch
@@ -168,12 +160,7 @@
                 except StopIteration:
                     break
 
-<<<<<<< HEAD
 def expand_with_brace(lists: Iterable[str] | str):
-=======
-
-def expand_with_brace(lists: List[str]):
->>>>>>> 7f2e46b2
     import braceexpand
 
     r = []
@@ -234,22 +221,9 @@
 # Returns (single) dicts with (audio=audio_data, *extra ), useful for only reading audio and keeping other items the same
 def create_rawaudio_webdataset(
     urls: Union[List[str], Dict[str, List[str]]],
-<<<<<<< HEAD
     target_sample_rate: Optional[int] = None,
     audio_key_name: Literal['audio'] = 'audio', # Just for confirmation that the return dict contains this key
     mono: bool = True,
-=======
-    tar_shuffle: None | int = None,
-    resample: None | bool = None,
-    batch_size: int = 16,
-    drop_clipped: bool = False,
-    target_sample_rate: None | int = None,
-    crop_size: None | int = None,
-    with_json: bool = False,
-    balanced_sampler: None | bool = False,
-    num_workers: int = 4,
-    training: bool = False,
->>>>>>> 7f2e46b2
     **kwargs,
 ):
     def decode_resample_audio(audio_stream: bytes) -> Tuple[torch.Tensor, int]:
@@ -290,9 +264,9 @@
         tar_shuffle=tar_shuffle,
         batch_size=batch_size,
         rename_keys=(dict(embedding="pth", json="json", filename="__key__")),
-        map_kwargs=dict(
-            embedding=lambda x: x.transpose(-2, -1), json=label_processor if label_processor else lambda x: x
-        ),  # Transpose (B,T,D) -> (B,D,T), map the labels if provided
+        map_kwargs=dict(embedding=lambda x: x.transpose(-2, -1),
+                        json=label_processor if label_processor else
+                        lambda x: x)  #Transpose (B,T,D) -> (B,D,T), map the labels if provided
     )
     if balanced_sampler:
         assert isinstance(urls, dict)
