# Reduced from `xiaomitts/common/audiowebdataset.py`

import json
import warnings
from functools import partial
from io import BytesIO
from itertools import islice
from pathlib import Path
from typing import Callable, Dict, Iterable, List, Literal, Optional, Sequence, Tuple, Union  # type: ignore

import numpy as np
import torch
import torchaudio
import webdataset as wds
from loguru import logger


def fast_warn_and_continue(exn):
    warnings.warn(repr(exn))
    return True


def crop_or_pad_audio(wav: torch.Tensor, crop_size: int, pad_last: bool = False):
    n_samples, *_ = wav.shape
    available_crops = n_samples // crop_size
    for i in range(available_crops):
        crop = wav[i * crop_size : (i + 1) * crop_size, ...]
        yield crop

    if (available_crops == 0) or (pad_last):
        last_crop = wav[available_crops * crop_size :, ...]
        padded = torch.zeros((crop_size, *last_crop.shape[1:]))
        padded[: last_crop.shape[0]] = last_crop
        yield padded


def _seq_crop_audio(
    data,
    crop_size: None | int,
    mono: bool = True,
    drop_clipped: bool = True,
    handler=None,
):
    """WebDataset crop filter, yields sequential crops"""
    for sample in data:
        audio, *extra = sample
        audio, sr = audio
        if mono and audio.ndim == 2:
            audio = audio.mean(0)
        if audio.abs().max() >= 0.99 and drop_clipped:
            continue
        if crop_size is not None:
            crops = crop_or_pad_audio(audio.float(), crop_size=(crop_size * sr), pad_last=False)
        else:
            crops = [audio.float()]

        for crop in crops:
            yield (crop, *extra)


class Audiowebdataset(wds.DataPipeline):

    def __init__(
        self,
        urls,
        tar_shuffle: None | int = None,
        resample: bool = False,
        target_sample_rate: None | int = None,
        batch_size: None | int = None,
        filter_function: None | Callable = None,
        rename_keys: Dict[str, str] = dict(audio="flac;mp3;sox;wav;m4a;ogg;wma", filename="__key__"),
        map_kwargs: None | Dict[str, Callable] = None,
        merge_function: (
            None | Callable
        ) = None,  # merge function is called before batching. In the merge function we can operate on the data in form of a tuple
        handler=fast_warn_and_continue,
    ):
        pipeline: List = [wds.ResampledShards(urls) if resample else wds.SimpleShardList(urls)]

        if tar_shuffle is not None:
            # Tar wise shuffle
            pipeline.extend(
                [
                    wds.detshuffle(
                        bufsize=tar_shuffle,
                        initial=tar_shuffle // 4,
                    ),
                    wds.split_by_node,
                    wds.split_by_worker,
                    # at this point, we have an iterator over the shards assigned to each worker at each node
                    wds.tarfile_to_samples(handler=handler),
                    wds.shuffle(
                        bufsize=tar_shuffle,
                        initial=tar_shuffle // 4,
                    ),
                ]
            )
        else:
            pipeline.extend([wds.split_by_node, wds.split_by_worker, wds.tarfile_to_samples(handler=handler)])

        # Decode i.e., bytes object to a python-accessible obj.
        pipeline.extend([wds.decode(wds.torch_audio, handler=handler), wds.rename(**rename_keys, handler=handler)])

        if map_kwargs:
            pipeline.extend([wds.map_dict(**map_kwargs)])
        # Filter function takes a sample (key: value) as input and returns True for valid samples, otherwise false
        if filter_function:
            pipeline.extend([wds.select(filter_function)])

        # Resample audio, useful when dataset is not monotonous in sampling rate
        if target_sample_rate:
            assert "audio" in rename_keys.keys(), "target_sample_rate requires key_maps=dict(audio='flac;mp3;wav')"

            def resample_audio(audio_sr: Tuple[torch.Tensor, int]) -> Tuple[torch.Tensor, int]:
                audio, sr = audio_sr
                audio = torchaudio.functional.resample(audio, sr, target_sample_rate)
                return (audio, target_sample_rate)

            pipeline.extend([wds.map_dict(audio=resample_audio)])

        # Webdataset support batching and parallel reading using
        # num_workers only with tuples, not dicts
        pipeline.extend(
            [
                wds.to_tuple(*rename_keys.keys()),
            ]
        )

        if merge_function is not None:
            pipeline.extend([merge_function])

        if batch_size is not None:
            pipeline.append(
                wds.batched(
                    batch_size,
                    collation_fn=partial(
                        wds.filters.default_collation_fn, combine_tensors=False, combine_scalars=False
                    ),
                )
            )
        super().__init__(pipeline)


# Can also replace with wds.Randomix
class BalancedDatasetSampler(wds.DataPipeline, wds.compat.FluidInterface):

    def __init__(self, **datasets):

        super().__init__()
        self.datasets = datasets

    def __iter__(self):
        sources = {k: iter(ds) for k, ds in self.datasets.items()}
        while True:
            for k, source in sources.items():
                try:
                    yield next(source)
                except StopIteration:
                    break


def expand_with_brace(lists: Iterable[str] | str):
    import braceexpand

    r = []
    for l in lists:
        if "*" in l:
            # Expand using "posix" based *
            r.extend([str(f) for f in Path(l).parent.glob(Path(l).name)])
        else:
            r.extend(braceexpand.braceexpand(l))
    return r


def pad(tensorlist: Sequence[torch.Tensor], padding_value: float = 0.0):
    # Tensors are expected to be B, ..., T
    lengths = [f.shape[-1] for f in tensorlist]
    dims = tensorlist[0].shape
    trailing_dims = dims[:-1]
    batch_dim = len(lengths)
    num_raw_samples = max(lengths)
    out_dims = (batch_dim,) + trailing_dims + (num_raw_samples,)
    out_tensor = torch.full(out_dims, fill_value=padding_value, dtype=tensorlist[0].dtype)
    for i, tensor in enumerate(tensorlist):
        length = tensor.shape[-1]
        out_tensor[i, ..., :length] = tensor[..., :length]
    return out_tensor, torch.as_tensor(lengths)


def collate_with_lengths_wds(
    samples: List[Iterable], combine_scalars: bool = True, flatten: bool = True, combine_tensors: bool = True
):
    batched = list(zip(*samples))
    result = []
    for i, b in enumerate(batched):
        if isinstance(b[0], (int, float)):
            if combine_scalars:
                b = np.array(list(b))
        elif isinstance(b[0], torch.Tensor):
            if combine_tensors:
                b = pad(list(b))
        elif isinstance(b[0], np.ndarray):
            if combine_tensors:
                b = np.array(list(b))
        else:
            b = list(b)
        # Do not flatten lists, i.e., some filenames
        if flatten and not isinstance(b, list):
            result.extend(b)
        else:
            result.append(b)
    return result


def batched(iterable: Iterable, n: int) -> Iterable:
    # batched('ABCDEFG', 3) → ABC DEF G
    iterator = iter(iterable)
    while batch := tuple(islice(iterator, n)):
        yield batch


# Returns (single) dicts with (audio=audio_data, *extra ), useful for only reading audio and keeping other items the same
def create_rawaudio_webdataset(
    urls: Union[List[str], Dict[str, List[str]]],
    target_sample_rate: Optional[int] = None,
    audio_key_name: Literal["audio"] = "audio",  # Just for confirmation that the return dict contains this key
    mono: bool = True,
    num_workers:int = 4,
    **kwargs,
):
    def decode_resample_audio(audio_stream: bytes) -> Tuple[torch.Tensor, int]:
        wav_file_bytesIO = BytesIO(audio_stream)
        audio_sr = torchaudio.load(wav_file_bytesIO)
        audio, sr = audio_sr
        if mono and audio.ndim == 2:
            audio = audio.mean(0)
            audio_sr = (audio, sr)
        if target_sample_rate is None:
            return audio_sr
        audio = torchaudio.functional.resample(audio, sr, target_sample_rate)
        return (audio, target_sample_rate)
    urls = expand_with_brace(urls)

    dataset = wds.DataPipeline(
<<<<<<< HEAD
            wds.SimpleShardList(urls),
            wds.split_by_node,
            wds.split_by_worker,
            wds.tarfile_to_samples(),
            wds.rename(**{audio_key_name:"flac;mp3;sox;wav;m4a;ogg;wma"}),
            wds.map_dict(**{audio_key_name:decode_resample_audio}),
            )
    # Set num_workers at most to number of tars, otherwise some processes will do nothing, slowing down dataloading
    dataloader = wds.WebLoader(dataset, num_workers=min(len(urls), num_workers), batch_size=None)
    return dataloader
=======
        wds.SimpleShardList(expand_with_brace(urls)),
        wds.split_by_node,
        wds.split_by_worker,
        wds.tarfile_to_samples(),
        wds.rename(**{audio_key_name: "flac;mp3;sox;wav;m4a;ogg;wma"}),
        wds.map_dict(**{audio_key_name: decode_resample_audio}),
    )
    return dataset
>>>>>>> 9977b7ac


def create_embedding_webdataset(
    urls: Union[List[str], Dict[str, List[str]]],
    tar_shuffle: None | int = None,
    batch_size: int = 16,
    balanced_sampler: None | bool = False,
    num_workers: int = 4,
    training: bool = False,
    label_processor: None | Callable = None,
    **kwargs,
):

    dataset_kwargs = dict(
        tar_shuffle=tar_shuffle,
        batch_size=batch_size,
        rename_keys=(dict(embedding="pth", json="json", filename="__key__")),
        map_kwargs=dict(
            embedding=lambda x: x.transpose(-2, -1), json=label_processor if label_processor else lambda x: x
        ),  # Transpose (B,T,D) -> (B,D,T), map the labels if provided
    )
    if balanced_sampler:
        assert isinstance(urls, dict)
        ds = {k: Audiowebdataset(expand_with_brace(train_data), **dataset_kwargs) for k, train_data in urls.items()}
        dataset = BalancedDatasetSampler(**ds)
    else:
        assert isinstance(urls, list)
        dataset = Audiowebdataset(expand_with_brace(urls), **dataset_kwargs)

    dataloader = wds.WebLoader(
        dataset,
        batch_size=None,
        num_workers=num_workers,
        persistent_workers=num_workers > 1,
        pin_memory=True,
    ).unbatched()
    if training:
        dataloader = dataloader.shuffle(512)
    dataloader = dataloader.batched(
        batch_size,
        collation_fn=partial(collate_with_lengths_wds, flatten=False),
    )
    return dataloader


def write_audio_tar(
    audio_paths: List[str],
    labels: List,
    tar_path: str,
    suffix: str = "wav",
    num_shards: int = 20,
    force: bool = False,
    min_length: int = 100,
):
    assert len(audio_paths) == len(labels), "Number of audio files and labels must match."

    assert len(audio_paths) >= num_shards, "Number of shards must be less than number of audio files."
    shard_size = (len(audio_paths) + num_shards - 1) // num_shards

    def make_sample(filename, label=None):
        with open(filename, "rb") as buf:
            raw_data = buf.read()
        fpath = Path(filename)
        stem_name = str(fpath.stem).replace(".", "_")
        suffix = fpath.suffix.replace(".", "")
        ret_data = {
            suffix: raw_data,
            "__key__": f"{stem_name}",  # Just cast to str
        }
        # If we have some labels, also dump a .json file
        if label is not None:
            if isinstance(label, dict):
                ret_data["json"] = json.dumps(label).encode("utf-8")
            elif isinstance(label, str):
                ret_data["json"] = json.dumps({"label": label}).encode("utf-8")
            else:
                raise ValueError("Label must be either dict or str.")
        return ret_data

    for shard in range(num_shards):
        start_index = shard * shard_size
        end_index = start_index + shard_size

        shard_audio_paths = audio_paths[start_index:end_index]
        shard_labels = labels[start_index:end_index]

        sharded_tar_path = tar_path.replace("*", f"0{shard:05d}")
        if not force and Path(sharded_tar_path).exists():
            logger.info(f"Tar file {sharded_tar_path} already exists.")
            continue

        with wds.TarWriter(sharded_tar_path) as ostream:
            for audio_path, label in zip(shard_audio_paths, shard_labels):
                sample = make_sample(audio_path, label)
                if len(sample[suffix]) < min_length:
                    logger.warning(f"Skipping {audio_path} due to short length.")
                    continue
                ostream.write(sample)<|MERGE_RESOLUTION|>--- conflicted
+++ resolved
@@ -242,7 +242,6 @@
     urls = expand_with_brace(urls)
 
     dataset = wds.DataPipeline(
-<<<<<<< HEAD
             wds.SimpleShardList(urls),
             wds.split_by_node,
             wds.split_by_worker,
@@ -253,16 +252,6 @@
     # Set num_workers at most to number of tars, otherwise some processes will do nothing, slowing down dataloading
     dataloader = wds.WebLoader(dataset, num_workers=min(len(urls), num_workers), batch_size=None)
     return dataloader
-=======
-        wds.SimpleShardList(expand_with_brace(urls)),
-        wds.split_by_node,
-        wds.split_by_worker,
-        wds.tarfile_to_samples(),
-        wds.rename(**{audio_key_name: "flac;mp3;sox;wav;m4a;ogg;wma"}),
-        wds.map_dict(**{audio_key_name: decode_resample_audio}),
-    )
-    return dataset
->>>>>>> 9977b7ac
 
 
 def create_embedding_webdataset(
