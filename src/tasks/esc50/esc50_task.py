--- conflicted
+++ resolved
@@ -33,13 +33,9 @@
         self.model = Mlp(in_features=self.encoder.output_dim, out_features=self.output_dim).to(self.encoder.device)
         self.checkpoint_dir = self.env_dir / "checkpoints"
 
-<<<<<<< HEAD
-        self.wds_encoded_training_fold_k = {fold: [f"{self.env_dir}/wds-encoded-fold-0{f}.tar" for f in self.folds if f != fold] for fold in self.folds}
-=======
         self.wds_encoded_training_fold_k = {
             fold: [f"{self.env_dir}/wds-encoded-fold-0{f}.tar" for f in self.folds if f != fold] for fold in self.folds
         }
->>>>>>> 236f1e4d
 
     def make_audio_tar(self):
         # Download and extract ESC-50 dataset
@@ -122,7 +118,6 @@
         model = copy.deepcopy(self.model)
         acc = []
         for k in self.folds:
-<<<<<<< HEAD
             self.ckpt_name = f"fold_0{k}_best_model.pt"
             self.ckpt_path = self.checkpoint_dir / self.ckpt_name
             self.train_mlp(
@@ -130,17 +125,8 @@
                 [self.wds_encoded_paths_dict[k].as_posix()],
             )
             acc.append(self.evaluate_mlp([self.wds_encoded_paths_dict[k].as_posix()], load_ckpt=True))
-            self.model = copy.deepcopy(model)
-        
-=======
-            self.train_mlp(
-                self.wds_encoded_training_fold_k[k],
-                self.wds_encoded_paths_dict[k].as_posix(),
-            )
-            acc.append(self.evaluate_mlp([self.wds_encoded_paths_dict[k].as_posix()], load_ckpt=True))
             self.model = copy.deepcopy(model).to(self.encoder.device)
 
->>>>>>> 236f1e4d
         for k in range(len(self.folds)):
             logger.info(f"Fold {k+1} accuracy: {acc[k]}")
         logger.info(f"The averaged accuracy of 5 folds is: {np.mean(acc)}")