from loguru import logger

from xares.task import TaskConfig


def voxlingua33_config(encoder) -> TaskConfig:
    class_label_maps = {
        "uk": 0,
        "zh": 1,
        "nn": 2,
        "hr": 3,
        "nl": 4,
        "fa": 5,
        "el": 6,
        "sv": 7,
        "hy": 8,
        "pl": 9,
        "hu": 10,
        "mk": 11,
        "is": 12,
        "pt": 13,
        "sl": 14,
        "ar": 15,
        "en": 16,
        "lv": 17,
        "ru": 18,
        "az": 19,
        "no": 20,
        "lt": 21,
        "es": 22,
        "tr": 23,
        "fr": 24,
        "de": 25,
        "et": 26,
        "ur": 27,
        "da": 28,
        "fi": 29,
        "it": 30,
        "ja": 31,
        "sr": 32,
    }

    config = TaskConfig(
        batch_size_train=64,
        crop_length=10,
        encoder=encoder,
        epochs=10,
        label_processor=lambda x: class_label_maps[x["labels"]],
        learning_rate=1e-3,
        name="voxlingua33",
        output_dim=len(class_label_maps),
        test_split="dev",
        train_split="train_subset",
        valid_split="dev",
<<<<<<< HEAD
        zenodo_id="14723799",
=======
        zenodo_id="14812245",
        output_dim=len(class_label_maps),
        epochs=10,
        crop_length=10,
        label_processor=lambda x: class_label_maps[x["labels"]],
>>>>>>> d6f7e051
    )

    if config.use_mini_dataset:
        logger.warning(f"Dataset {config.name} uses mini version for faster evaluation.")
        config.audio_tar_name_of_split[config.train_split] = "train_subset_2k_00000{00..01}.tar"

    return config<|MERGE_RESOLUTION|>--- conflicted
+++ resolved
@@ -52,15 +52,7 @@
         test_split="dev",
         train_split="train_subset",
         valid_split="dev",
-<<<<<<< HEAD
-        zenodo_id="14723799",
-=======
         zenodo_id="14812245",
-        output_dim=len(class_label_maps),
-        epochs=10,
-        crop_length=10,
-        label_processor=lambda x: class_label_maps[x["labels"]],
->>>>>>> d6f7e051
     )
 
     if config.use_mini_dataset:
