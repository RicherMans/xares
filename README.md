--- conflicted
+++ resolved
@@ -106,14 +106,7 @@
 
 ```python
 from dataclasses import dataclass
-<<<<<<< HEAD
-
-from loguru import logger
 from transformers import Wav2Vec2FeatureExtractor, Wav2Vec2Model
-
-=======
-from transformers import Wav2Vec2FeatureExtractor, Wav2Vec2Model
->>>>>>> be468c06
 from xares.audio_encoder_base import AudioEncoderBase
 
 
