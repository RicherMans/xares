# X-ARES: eXtensive Audio Representation and Evaluation Suite

## Introduction

X-ARES is a benchmark for evaluating audio encoders on various audio tasks. It is heavily inspired by the [HEAR benchmark](https://hearbenchmark.com/).

## Supported tasks

### Speech

- [x] Speech Commands V2
- [x] LibriCount
- [x] VoxLingua107
- [x] VoxCeleb1
- [x] LibriSpeech-Male-Female
- [x] Fluent Speech Commands
- [x] VocalSound
- [x] CREMA-D
- [x] RAVDESS
- [ ] LibriSpeech-ASR
- [ ] speechocean762
- [x] ASV2015

### Environment

- [x] ESC-50
- [ ] FSD50k
- [x] UrbanSound 8k
- [ ] DESED
- [x] FSD18-Kaggle
- [ ] Clotho

### Music

- [ ] MAESTRO
- [x] GTZAN Genre
- [x] NSynth
- [x] FMA

## Installation

X-ARES is available on [PyPI](https://pypi.org/project/xares/). You can install it via pip.

```bash
pip install xares
```

For development, you can clone the repository and install the package in editable mode.

```bash
git clone <this-repo>
cd xares
pip install -e .[examples]
```

## Run with the baseline pretrained audio encoder (Dasheng)

You can run the benchmark with the baseline pretrained audio encoder (Dasheng) with 8 parallel jobs using the following command:

```bash
python -m xares.run --max-jobs 8 example/dasheng/dasheng_encoder.py src/tasks/*.py
```

It will download the datasets from [Zenodo](https://zenodo.org/communities/mispeech/records), and then evaluate the encoder on all the tasks.
If the automatic download fails, you can also manually download the datasets using `tools/download_manually.sh`.

Alternatively, you can run tasks from within Python. Here is an example of running the ASVspoof2015 task in a single process:

```python
<<<<<<< HEAD
from xares.task import XaresTask
from example.dasheng.dasheng_encoder import DashengEncoder
from tasks.asvspoof_task import asvspoof2015_config
task = XaresTask(encoder=DashengEncoder(), config=asvspoof2015_config())
task.run()
=======
>>> from example.dasheng.dasheng_encoder import DashengEncoder
>>> from tasks.asvspoof_task import asvspoof2015_config
>>> from xares.task import XaresTask

>>> task = XaresTask(config=asvspoof2015_config(encoder=DashengEncoder()))
>>> task.run()
>>>>>>> f691ba53
```


## Baseline Results

X-ARES provides two evaluation methods to assess the quality of audio representations: MLP (Linear Fine-Tuning) and kNN (Unparameterized Evaluation).

**MLP: Linear Fine-Tuning on Task-Specific Data.**
A linear layer will be trained using the provided user embeddings, optimized with predefined hyperparameters for each task. This approach assesses how effectively the fixed representations can be adapted to specific tasks by training an additional linear layer, using predefined hyperparameters tailored for each task. This method evaluates the adaptability and effectiveness of the pre-trained models when applied to new, task-specific contexts without altering the original model parameters.

**kNN: Unparameterized Evaluation.**
Pre-trained model embeddings will be used directly for K-nearest neighbor (KNN) classification without training. This method aims to evaluate the inherent quality of the audio representations without any fine-tuning. While this approach may not always yield the highest performance in real-world applications, it serves as a rigorous test of the fundamental representational power of the embeddings. By avoiding parameterized layers, this method provides a clear view of how well the model captures essential features of the audio data.

Here are the evaluation results for several baseline models using MLP and kNN methods. The weighted average is calculated using the test set size for each dataset.

### MLP Result

| Dataset                      | dasheng   | wav2vec2 | whisper   | data2vec  |
|------------------------------|-----------|----------|-----------|-----------|
| asvspoof (mini)              | **0.956** | 0.914    | 0.885     | 0.892     |
| crema_d                      | **0.772** | 0.568    | 0.600     | 0.566     |
| esc50                        | **0.869** | 0.579    | 0.614     | 0.249     |
| fluentspeechcommands_kws     | 0.916     | 0.417    | 0.878     | **0.962** |
| freemusicarchive_genre       | **0.640** | 0.518    | 0.595     | 0.360     |
| fsdkaggle2018                | **0.557** | 0.352    | 0.478     | 0.196     |
| gtzan                        | **0.869** | 0.681    | 0.751     | 0.495     |
| libricount                   | **0.688** | 0.605    | 0.549     | 0.507     |
| librispeech_male_female(mini)| 0.859     | 0.703    | **0.877** | 0.692     |
| nsynth_instument             | **0.261** | 0.251    | 0.259     | 0.223     |
| ravdess                      | **0.725** | 0.440    | 0.460     | 0.469     |
| speechcommandsv1             | **0.967** | 0.805    | 0.955     | 0.930     |
| urbansound8k                 | **0.835** | 0.676    | 0.719     | 0.443     |
| vocalsound                   | **0.910** | 0.791    | 0.871     | 0.807     |
| voxceleb1 (mini)             | **0.512** | 0.069    | 0.215     | 0.043     |
| voxlingua33 (mini)           | 0.782     | 0.492    | **0.862** | 0.577     |
| **Weighted Average**         | **0.728** | 0.500    | 0.629     | 0.541     |

---

### kNN Result

| Dataset                       | dasheng   | wav2vec2 | whisper   | data2vec  |
|-------------------------------|-----------|----------|-----------|-----------|
| asvspoof (mini)               | 0.833     | 0.611    | 0.600     | **0.919** |
| crema_d                       | 0.381     | 0.175    | **0.382** | 0.325     |
| esc50                         | **0.621** | 0.091    | 0.191     | 0.037     |
| fluentspeechcommands_kws      | **0.025** | 0.008    | 0.032     | 0.156     |
| freemusicarchive_genre        | **0.589** | 0.135    | 0.396     | 0.126     |
| gtzan                         | **0.753** | 0.347    | 0.504     | 0.119     |
| libricount                    | **0.310** | 0.241    | 0.253     | 0.186     |
| librispeech_male_female (mini)| 0.493     | 0.552    | 0.586     | **0.632** |
| nsynth_instument              | **0.253** | 0.235    | 0.233     | 0.209     |
| ravdess                       | **0.369** | 0.171    | 0.287     | 0.289     |
| speechcommandsv1              | **0.903** | 0.208    | 0.096     | 0.850     |
| urbansound8k                  | **0.662** | 0.334    | 0.214     | 0.153     |
| vocalsound                    | **0.336** | 0.265    | 0.417     | 0.295     |
| voxceleb1 (mini)              | **0.035** | 0.002    | 0.007     | 0.001     |
| voxlingua33 (mini)            | **0.340** | 0.014    | 0.207     | 0.050     |
| **Weighted Average**          | **0.384** | 0.271    | 0.251     | 0.350     |

## Run with your own pretrained audio encoder

Two examples of audio encoder wrapper could be found at `example/dasheng/dasheng_encoder.py` and `example/wav2vec2/wav2vec2.py`.

We provide a check function to verify if the encoder is correctly implemented:

```python
>>> from xares.audio_encoder_checker import check_audio_encoder

>>> encoder = YourEncoder()
>>> check_audio_encoder(encoder)
True
```

And then you can run the benchmark with your own encoder:

```bash
python -m xares.run --max-jobs 8 your_encoder.py src/tasks/*.py
```

## Add new tasks

Adding a new task is easy. Refer to the existing task implementations for guidance.
You need to create a `TaskConfig` tailored to your chosen dataset.<|MERGE_RESOLUTION|>--- conflicted
+++ resolved
@@ -67,20 +67,12 @@
 Alternatively, you can run tasks from within Python. Here is an example of running the ASVspoof2015 task in a single process:
 
 ```python
-<<<<<<< HEAD
-from xares.task import XaresTask
-from example.dasheng.dasheng_encoder import DashengEncoder
-from tasks.asvspoof_task import asvspoof2015_config
-task = XaresTask(encoder=DashengEncoder(), config=asvspoof2015_config())
-task.run()
-=======
 >>> from example.dasheng.dasheng_encoder import DashengEncoder
 >>> from tasks.asvspoof_task import asvspoof2015_config
 >>> from xares.task import XaresTask
 
 >>> task = XaresTask(config=asvspoof2015_config(encoder=DashengEncoder()))
 >>> task.run()
->>>>>>> f691ba53
 ```
 
 
