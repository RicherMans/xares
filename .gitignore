# Byte-compiled / optimized / DLL files
__pycache__/
*.py[cod]
*$py.class

# C extensions
*.so

# Distribution / packaging
.Python
build/
develop-eggs/
dist/
downloads/
eggs/
.eggs/
lib/
lib64/
parts/
sdist/
var/
wheels/
share/python-wheels/
*.egg-info/
.installed.cfg
*.egg
MANIFEST

# PyInstaller
#  Usually these files are written by a python script from a template
#  before PyInstaller builds the exe, so as to inject date/other infos into it.
*.manifest
*.spec

# Installer logs
pip-log.txt
pip-delete-this-directory.txt

# Unit test / coverage reports
htmlcov/
.tox/
.nox/
.coverage
.coverage.*
.cache
nosetests.xml
coverage.xml
*.cover
*.py,cover
.hypothesis/
.pytest_cache/
cover/

# Translations
*.mo
*.pot

# Django stuff:
*.log
local_settings.py
db.sqlite3
db.sqlite3-journal

# Flask stuff:
instance/
.webassets-cache

# Scrapy stuff:
.scrapy

# Sphinx documentation
docs/_build/

# PyBuilder
.pybuilder/
target/

# Jupyter Notebook
.ipynb_checkpoints

# IPython
profile_default/
ipython_config.py

# pyenv
#   For a library or package, you might want to ignore these files since the code is
#   intended to run in multiple environments; otherwise, check them in:
# .python-version

# pipenv
#   According to pypa/pipenv#598, it is recommended to include Pipfile.lock in version control.
#   However, in case of collaboration, if having platform-specific dependencies or dependencies
#   having no cross-platform support, pipenv may install dependencies that don't work, or not
#   install all needed dependencies.
#Pipfile.lock

# poetry
#   Similar to Pipfile.lock, it is generally recommended to include poetry.lock in version control.
#   This is especially recommended for binary packages to ensure reproducibility, and is more
#   commonly ignored for libraries.
#   https://python-poetry.org/docs/basic-usage/#commit-your-poetrylock-file-to-version-control
#poetry.lock

# pdm
#   Similar to Pipfile.lock, it is generally recommended to include pdm.lock in version control.
#pdm.lock
#   pdm stores project-wide configurations in .pdm.toml, but it is recommended to not include it
#   in version control.
#   https://pdm.fming.dev/latest/usage/project/#working-with-version-control
.pdm.toml
.pdm-python
.pdm-build/

# PEP 582; used by e.g. github.com/David-OConnor/pyflow and github.com/pdm-project/pdm
__pypackages__/

# Celery stuff
celerybeat-schedule
celerybeat.pid

# SageMath parsed files
*.sage.py

# Environments
.env
.venv
env
venv
env/
venv/
ENV/
env.bak/
venv.bak/

# Spyder project settings
.spyderproject
.spyproject

# Rope project settings
.ropeproject

# mkdocs documentation
/site

# mypy
.mypy_cache/
.dmypy.json
dmypy.json

# Pyre type checker
.pyre/

# pytype static type analyzer
.pytype/

# Cython debug symbols
cython_debug/

# VSCode
.vscode/

# PyCharm
#  JetBrains specific template is maintained in a separate JetBrains.gitignore that can
#  be found at https://github.com/github/gitignore/blob/main/Global/JetBrains.gitignore
#  and can be added to the global gitignore or merged into this file.  For a more nuclear
#  option (not recommended) you can uncomment the following to ignore the entire idea folder.
#.idea/

# Debug
debug*
<<<<<<< HEAD
pretrained*
test*
=======
test.py
>>>>>>> 236f1e4d
<|MERGE_RESOLUTION|>--- conflicted
+++ resolved
@@ -168,9 +168,5 @@
 
 # Debug
 debug*
-<<<<<<< HEAD
 pretrained*
-test*
-=======
-test.py
->>>>>>> 236f1e4d
+test*